--- conflicted
+++ resolved
@@ -70,24 +70,17 @@
 
 /**
  * Build a fully-qualified API URL for a given path.
-<<<<<<< HEAD
  * - Absolute URLs pass through unchanged.
  * - Always re-reads the base so updates take effect immediately.
  */
 export function apiUrl(path: string): string {
-  const p = String(path || "");
-  if (/^https?:\/\//i.test(p)) return p; // absolute passthrough
+  if (/^https?:\/\//i.test(path)) return path;
   const base = currentApiBase();
-  if (!base) return p.startsWith("/") ? p : `/${p}`; // same-origin (reverse-proxy)
-  return base.replace(/\/+$/, "") + "/" + p.replace(/^\/+/, "");
-=======
- * Always re-reads the base so updates take effect immediately.
- */
-export function apiUrl(path: string): string {
-  const base = currentApiBase();
-  if (!base) return path; // same-origin (reverse-proxy scenario)
+  if (!base) {
+    // same-origin (reverse-proxy scenario) — return a clean leading-slash path
+    return `/${String(path || "").replace(/^\/+/, "")}`;
+  }
   return base.replace(/\/+$/, "") + "/" + String(path).replace(/^\/+/, "");
->>>>>>> a2447233
 }
 
 /**
@@ -221,8 +214,7 @@
 /** Best-effort email used by analytics/usage. */
 export function readUserEmail(): string {
   try {
-    const a =
-      (localStorage.getItem("user_email") || localStorage.getItem("email") || "").trim();
+    const a = (localStorage.getItem("user_email") || localStorage.getItem("email") || "").trim();
     return a || "guest@cognomega.com";
   } catch {
     return "guest@cognomega.com";
