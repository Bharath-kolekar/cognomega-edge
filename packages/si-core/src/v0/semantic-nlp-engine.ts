// RESOLVED CONFLICT: Merged advanced SemanticNLPEngine (with conversation/context memory, concept graph, embeddings, suggestions) and lightweight semantic entity/knowledge graph analysis utilities. All features preserved.

"use client"

import {
  nlpProcessor,
  type EnhancedNLPAnalysis,
  type IntentType,
  tokenize,
  extractEntities,
  extractEntitiesMap,
  extractTopics
} from "./nlp-utils"

// --- Types from both branches ---
export interface SemanticVector {
  word: string;
  vector: number[];
  frequency: number;
}

export interface SemanticSimilarity {
  word1: string;
  word2: string;
  similarity: number;
}

export interface SemanticEntity {
  type: string;
  value: string;
  relevance?: number;
  position?: number;
}

export interface KnowledgeGraphNode {
  id: string;
  label: string;
  attributes?: Record<string, string | number | boolean | object>;
  links?: string[];
}

export interface SemanticAnalysis extends EnhancedNLPAnalysis {
  semanticConcepts: string[];
  conceptConfidence: Record<string, number>;
  semanticSimilarities: SemanticSimilarity[];
  abstractMeaning: string;
  contextualAmbiguity: number;
  domainSpecificity: number;
  semanticEntities?: SemanticEntity[];
  context?: string;
  topics?: string[];
  knowledgeGraph?: KnowledgeGraphNode[];
}

export interface ConversationMemory {
  previousInputs: string[];
  contextualConcepts: string[];
  userPreferences: Record<string, number>;
  conversationFlow: Array<{
    input: string;
    intent: IntentType;
    concepts: string[];
    timestamp: number;
  }>;
}

// --- SemanticNLPEngine from feat/v0-import (with merged util functions) ---
class SemanticNLPEngine {
  private static instance: SemanticNLPEngine;
  private wordEmbeddings: Map<string, number[]>;
  private conceptGraph: Map<string, Set<string>>;
  private conversationMemory: ConversationMemory;
  private domainKnowledge: Map<string, Array<{ concept: string; weight: number }>>;

  constructor() {
    this.wordEmbeddings = new Map();
    this.conceptGraph = new Map();
    this.conversationMemory = {
      previousInputs: [],
      contextualConcepts: [],
      userPreferences: {},
      conversationFlow: [],
    };
    this.domainKnowledge = new Map();
    this.initializeSemanticKnowledge();
  }

  public static getInstance(): SemanticNLPEngine {
    if (!SemanticNLPEngine.instance) {
      SemanticNLPEngine.instance = new SemanticNLPEngine();
    }
    return SemanticNLPEngine.instance;
  }

  private initializeSemanticKnowledge() {
    // Domain mappings
    this.domainKnowledge.set("web_development", [
      { concept: "frontend", weight: 0.9 },
      { concept: "backend", weight: 0.9 },
      { concept: "database", weight: 0.8 },
      { concept: "api", weight: 0.8 },
      { concept: "ui_ux", weight: 0.7 },
      { concept: "responsive", weight: 0.7 },
      { concept: "authentication", weight: 0.6 },
    ]);
    this.domainKnowledge.set("ui_components", [
      { concept: "interactive", weight: 0.9 },
      { concept: "visual", weight: 0.8 },
      { concept: "user_input", weight: 0.8 },
      { concept: "navigation", weight: 0.7 },
      { concept: "data_display", weight: 0.7 },
    ]);
    this.domainKnowledge.set("data_management", [
      { concept: "storage", weight: 0.9 },
      { concept: "retrieval", weight: 0.8 },
      { concept: "processing", weight: 0.8 },
      { concept: "validation", weight: 0.7 },
      { concept: "security", weight: 0.9 },
    ]);
    this.buildConceptGraph();
    this.initializeWordEmbeddings();
  }

  private buildConceptGraph() {
    const relationships = [
      ["frontend", "ui", "component", "react", "interface"],
      ["backend", "api", "server", "database", "logic"],
      ["authentication", "login", "user", "security", "session"],
      ["responsive", "mobile", "desktop", "layout", "design"],
      ["database", "data", "storage", "query", "table"],
      ["form", "input", "validation", "submit", "field"],
      ["dashboard", "chart", "analytics", "data", "visualization"],
      ["navigation", "menu", "routing", "page", "link"],
    ];
    relationships.forEach((group) => {
      group.forEach((concept) => {
        if (!this.conceptGraph.has(concept)) {
          this.conceptGraph.set(concept, new Set());
        }
        group.forEach((relatedConcept) => {
          if (concept !== relatedConcept) {
            this.conceptGraph.get(concept)!.add(relatedConcept);
          }
        });
      });
    });
  }

  private initializeWordEmbeddings() {
    const technicalTerms = [
      "react", "nextjs", "typescript", "javascript", "html", "css", "api", "database", "authentication",
      "frontend", "backend", "component", "form", "button", "modal", "dashboard", "chart",
      "responsive", "mobile", "desktop", "layout", "design", "user", "login", "security",
      "data", "storage", "query",
    ];
    technicalTerms.forEach((term, index) => {
      const vector = Array.from(
        { length: 50 },
        (_, i) => Math.sin((index + 1) * (i + 1) * 0.1) + Math.cos((index + 1) * (i + 1) * 0.05),
      );
      this.wordEmbeddings.set(term, vector);
    });
  }

  public async analyzeSemanticText(text: string): Promise<SemanticAnalysis> {
    // Get basic NLP analysis
    const basicAnalysis = await nlpProcessor.analyzeTextEnhanced(text);

    // Entities, context, topics, knowledge graph (from main)
    const semanticEntities: SemanticEntity[] = extractEntities(text).map((e, idx) => ({
      type: 'ProperNoun',
      value: e,
      position: idx,
      relevance: 0.8,
    }));
    const context = text.match(/for (.+)/)?.[1] || undefined;
    const topics = extractTopics(text);
    const knowledgeGraph = activeKnowledgeGraph(text);

    // Extract semantic concepts
    const semanticConcepts = this.extractSemanticConcepts(text);
    // Concept confidence
    const conceptConfidence = this.calculateConceptConfidence(text, semanticConcepts);
    // Semantic similarities
    const semanticSimilarities = this.findSemanticSimilarities(text);
    // Abstract meaning
    const abstractMeaning = this.generateAbstractMeaning(text, semanticConcepts);
    // Contextual ambiguity
    const contextualAmbiguity = this.calculateContextualAmbiguity(text);
    // Domain specificity
    const domainSpecificity = this.calculateDomainSpecificity(semanticConcepts);

    // Conversation memory
    this.updateConversationMemory(text, basicAnalysis.intent, semanticConcepts);

    return {
      ...basicAnalysis,
      semanticConcepts,
      conceptConfidence,
      semanticSimilarities,
      abstractMeaning,
      contextualAmbiguity,
      domainSpecificity,
<<<<<<< HEAD
      semanticEntities: entities,
=======
      semanticEntities,
>>>>>>> 173582d8
      context,
      topics,
      knowledgeGraph,
    };
  }

  private extractSemanticConcepts(text: string): string[] {
<<<<<<< HEAD
    const tokens = tokenize(text).map(t => t.toLowerCase());
    const concepts: Set<string> = new Set();
    tokens.forEach((token) => {
      if (this.conceptGraph.has(token)) {
        concepts.add(token);
      }
    });
    this.domainKnowledge.forEach((domainConcepts) => {
      domainConcepts.forEach(({ concept }) => {
        if (tokens.includes(concept.toLowerCase())) {
=======
    const tokens = tokenize(text.toLowerCase());
    const concepts: Set<string> = new Set();
    
    tokens.forEach((token) => {
      if (this.conceptGraph.has(token)) {
        concepts.add(token);
        this.conceptGraph.get(token)!.forEach((related) => {
          if (tokens.includes(related)) {
            concepts.add(related);
          }
        });
      }
    });

    this.domainKnowledge.forEach((domainConcepts) => {
      domainConcepts.forEach(({ concept }) => {
        if (tokens.some((token) => token.includes(concept) || concept.includes(token))) {
>>>>>>> 173582d8
          concepts.add(concept);
        }
      });
    });
<<<<<<< HEAD
    return Array.from(concepts);
  }

  private calculateConceptConfidence(text: string, concepts: string[]): Record<string, number> {
    const confidence: Record<string, number> = {};
    concepts.forEach((concept) => {
      const occurrences = (text.toLowerCase().match(new RegExp(concept.toLowerCase(), 'g')) || []).length;
      const relatedConcepts = this.conceptGraph.get(concept.toLowerCase())?.size || 0;
      confidence[concept] = Math.min((occurrences * 0.5 + relatedConcepts * 0.1) / 2, 1);
    });
    return confidence;
  }

  private findSemanticSimilarities(text: string): SemanticSimilarity[] {
    const tokens = tokenize(text).map(t => t.toLowerCase());
    const similarities: SemanticSimilarity[] = [];
    for (let i = 0; i < tokens.length; i++) {
      for (let j = i + 1; j < tokens.length; j++) {
        const word1 = tokens[i];
        const word2 = tokens[j];
        if (this.wordEmbeddings.has(word1) && this.wordEmbeddings.has(word2)) {
          const similarity = this.cosineSimilarity(
            this.wordEmbeddings.get(word1)!,
            this.wordEmbeddings.get(word2)!
          );
          if (similarity > 0.5) {
            similarities.push({ word1, word2, similarity });
          }
        }
      }
    }
    return similarities;
  }

  private cosineSimilarity(vec1: number[], vec2: number[]): number {
    if (vec1.length !== vec2.length) return 0;
    const dotProduct = vec1.reduce((sum, val, idx) => sum + val * vec2[idx], 0);
    const mag1 = Math.sqrt(vec1.reduce((sum, val) => sum + val * val, 0));
    const mag2 = Math.sqrt(vec2.reduce((sum, val) => sum + val * val, 0));
    return mag1 && mag2 ? dotProduct / (mag1 * mag2) : 0;
  }

  private generateAbstractMeaning(text: string, concepts: string[]): string {
    const primaryConcept = concepts[0] || "general";
    const relatedConcepts = this.conceptGraph.get(primaryConcept.toLowerCase());
    const meaningContext = relatedConcepts ? Array.from(relatedConcepts).slice(0, 3).join(", ") : "various topics";
    return `Analysis focusing on ${primaryConcept} with connections to ${meaningContext}`;
  }

  private calculateContextualAmbiguity(text: string): number {
    const tokens = tokenize(text);
    let ambiguityScore = 0;
    tokens.forEach((token) => {
      const lowerToken = token.toLowerCase();
      if (this.conceptGraph.has(lowerToken)) {
        const connections = this.conceptGraph.get(lowerToken)!.size;
        ambiguityScore += connections > 5 ? 0.1 : 0;
      }
    });
    return Math.min(ambiguityScore, 1);
  }

  private calculateDomainSpecificity(concepts: string[]): number {
    let totalWeight = 0;
    let matchCount = 0;
    this.domainKnowledge.forEach((domainConcepts) => {
      domainConcepts.forEach(({ concept, weight }) => {
        if (concepts.includes(concept)) {
          totalWeight += weight;
          matchCount++;
        }
      });
    });
    return matchCount > 0 ? totalWeight / matchCount : 0.5;
=======

    return Array.from(concepts);
  }

  private calculateConceptConfidence(text: string, concepts: string[]): Record<string, number> {
    const confidence: Record<string, number> = {};
    const tokens = tokenize(text.toLowerCase());
    
    concepts.forEach((concept) => {
      let score = 0;
      if (tokens.includes(concept)) score += 0.8;
      if (this.conceptGraph.has(concept)) {
        const relatedCount = Array.from(this.conceptGraph.get(concept)!).filter((related) =>
          tokens.includes(related),
        ).length;
        score += relatedCount * 0.1;
      }
      confidence[concept] = Math.min(score, 1.0);
    });

    return confidence;
  }

  private findSemanticSimilarities(text: string): SemanticSimilarity[] {
    const tokens = tokenize(text.toLowerCase()).filter((t) => this.wordEmbeddings.has(t));
    const similarities: SemanticSimilarity[] = [];

    for (let i = 0; i < tokens.length; i++) {
      for (let j = i + 1; j < tokens.length; j++) {
        const vec1 = this.wordEmbeddings.get(tokens[i]);
        const vec2 = this.wordEmbeddings.get(tokens[j]);
        if (vec1 && vec2) {
          const similarity = this.cosineSimilarity(vec1, vec2);
          if (similarity > 0.5) {
            similarities.push({
              word1: tokens[i],
              word2: tokens[j],
              similarity,
            });
          }
        }
      }
    }

    return similarities.sort((a, b) => b.similarity - a.similarity).slice(0, 10);
  }

  private cosineSimilarity(vec1: number[], vec2: number[]): number {
    const dotProduct = vec1.reduce((sum, val, idx) => sum + val * vec2[idx], 0);
    const mag1 = Math.sqrt(vec1.reduce((sum, val) => sum + val * val, 0));
    const mag2 = Math.sqrt(vec2.reduce((sum, val) => sum + val * val, 0));
    return dotProduct / (mag1 * mag2);
  }

  private generateAbstractMeaning(text: string, concepts: string[]): string {
    if (concepts.length === 0) {
      return "General inquiry or statement without specific technical concepts.";
    }

    const primaryConcepts = concepts.slice(0, 3).join(", ");
    return `Text involves ${primaryConcepts} with technical focus on ${concepts.length} semantic concepts.`;
  }

  private calculateContextualAmbiguity(text: string): number {
    const tokens = tokenize(text.toLowerCase());
    let ambiguityScore = 0;

    const ambiguousWords = ["it", "this", "that", "they", "thing", "stuff", "something"];
    ambiguityScore += tokens.filter((t) => ambiguousWords.includes(t)).length * 0.2;

    if (tokens.length < 5) ambiguityScore += 0.3;
    if (tokens.filter((t) => t.length > 2).length < 3) ambiguityScore += 0.2;

    return Math.min(ambiguityScore, 1.0);
  }

  private calculateDomainSpecificity(concepts: string[]): number {
    if (concepts.length === 0) return 0;

    let specificityScore = 0;
    this.domainKnowledge.forEach((domainConcepts) => {
      const matchCount = concepts.filter((c) => domainConcepts.some(({ concept }) => concept === c)).length;
      specificityScore = Math.max(specificityScore, matchCount / concepts.length);
    });

    return specificityScore;
>>>>>>> 173582d8
  }

  private updateConversationMemory(text: string, intent: IntentType, concepts: string[]): void {
    this.conversationMemory.previousInputs.push(text);
    if (this.conversationMemory.previousInputs.length > 10) {
      this.conversationMemory.previousInputs.shift();
    }
<<<<<<< HEAD
=======

>>>>>>> 173582d8
    concepts.forEach((concept) => {
      if (!this.conversationMemory.contextualConcepts.includes(concept)) {
        this.conversationMemory.contextualConcepts.push(concept);
      }
<<<<<<< HEAD
    });
    if (this.conversationMemory.contextualConcepts.length > 20) {
      this.conversationMemory.contextualConcepts = this.conversationMemory.contextualConcepts.slice(-20);
    }
=======
      this.conversationMemory.userPreferences[concept] =
        (this.conversationMemory.userPreferences[concept] || 0) + 1;
    });

    if (this.conversationMemory.contextualConcepts.length > 20) {
      this.conversationMemory.contextualConcepts = this.conversationMemory.contextualConcepts.slice(-20);
    }

>>>>>>> 173582d8
    this.conversationMemory.conversationFlow.push({
      input: text,
      intent,
      concepts,
      timestamp: Date.now(),
    });
<<<<<<< HEAD
=======

>>>>>>> 173582d8
    if (this.conversationMemory.conversationFlow.length > 50) {
      this.conversationMemory.conversationFlow.shift();
    }
  }

  public resolveAmbiguity(text: string, context: string[] = []): string {
<<<<<<< HEAD
    const tokens = tokenize(text);
    const ambiguousTokens = tokens.filter((token) => {
      const lowerToken = token.toLowerCase();
      return this.conceptGraph.has(lowerToken) && this.conceptGraph.get(lowerToken)!.size > 5;
    });
    if (ambiguousTokens.length === 0) {
      return text;
    }
    let resolvedText = text;
    ambiguousTokens.forEach((token) => {
      const contextualMeaning = context.find((ctx) => ctx.toLowerCase().includes(token.toLowerCase()));
      if (contextualMeaning) {
        resolvedText = resolvedText.replace(token, `${token} (${contextualMeaning})`);
      }
    });
    return resolvedText;
=======
    const tokens = tokenize(text.toLowerCase());
    const ambiguousWords = tokens.filter((t) => ["it", "this", "that", "they"].includes(t));

    if (ambiguousWords.length === 0) return text;

    let resolved = text;
    context.forEach((contextItem) => {
      ambiguousWords.forEach((word) => {
        resolved = resolved.replace(new RegExp(`\\b${word}\\b`, "gi"), contextItem);
      });
    });

    return resolved;
>>>>>>> 173582d8
  }

  public generateContextualSuggestions(input: string): string[] {
    const concepts = this.extractSemanticConcepts(input);
    const suggestions: Set<string> = new Set();
<<<<<<< HEAD
    concepts.forEach((concept) => {
      const related = this.conceptGraph.get(concept.toLowerCase());
      if (related) {
        Array.from(related).slice(0, 3).forEach((rel) => suggestions.add(rel));
      }
    });
    this.conversationMemory.contextualConcepts.slice(-5).forEach((concept) => {
      suggestions.add(concept);
    });
    return Array.from(suggestions).slice(0, 10);
  }

  public getConversationContext(): ConversationMemory {
    return this.conversationMemory;
=======

    concepts.forEach((concept) => {
      if (this.conceptGraph.has(concept)) {
        this.conceptGraph.get(concept)!.forEach((related) => {
          suggestions.add(`Consider adding ${related} functionality`);
        });
      }
    });

    const topPreferences = Object.entries(this.conversationMemory.userPreferences)
      .sort(([, a], [, b]) => b - a)
      .slice(0, 3)
      .map(([concept]) => concept);

    topPreferences.forEach((concept) => {
      suggestions.add(`Based on your preferences: ${concept}`);
    });

    return Array.from(suggestions).slice(0, 5);
  }

  public getConversationContext(): ConversationMemory {
    return { ...this.conversationMemory };
>>>>>>> 173582d8
  }

  // Utility: Active knowledge graph (from main)
  private activeKnowledgeGraph(text: string): KnowledgeGraphNode[] {
    const words = tokenize(text);
    return words.filter(w => w[0] === w[0]?.toUpperCase())
      .map((w, idx) => ({
        id: `${w}_${idx}`,
        label: w,
        links: idx < words.length - 1 ? [`${words[idx + 1]}_${idx + 1}`] : [],
      }));
  }
}

export const semanticNLPEngine = SemanticNLPEngine.getInstance();

export async function analyzeSemanticText(text: string): Promise<SemanticAnalysis> {
  return await semanticNLPEngine.analyzeSemanticText(text);
}

export function resolveTextAmbiguity(text: string, context: string[] = []): string {
  return semanticNLPEngine.resolveAmbiguity(text, context);
}

export function getContextualSuggestions(input: string): string[] {
  return semanticNLPEngine.generateContextualSuggestions(input);
}

export function getConversationMemory(): ConversationMemory {
  return semanticNLPEngine.getConversationContext();
}

// --- Utility functions from main branch ---
export function activeKnowledgeGraph(text: string): KnowledgeGraphNode[] {
  const words = tokenize(text);
  return words.filter(w => w[0] === w[0]?.toUpperCase())
    .map((w, idx) => ({
      id: `${w}_${idx}`,
      label: w,
      links: idx < words.length - 1 ? [`${words[idx + 1]}_${idx + 1}`] : [],
    }));
}

export function analyzeSemantics(text: string): SemanticAnalysis {
  const semanticEntities: SemanticEntity[] = extractEntities(text).map((e, idx) => ({
    type: 'ProperNoun',
    value: e,
    position: idx,
    relevance: 0.8,
  }));

  // Convert to entities map for base interface compatibility
  const entities = extractEntitiesMap(text);

  const intent =
    /create|build|generate|make/.test(text) ? "create" :
    /delete|remove|destroy/.test(text) ? "delete" :
    /update|change|modify/.test(text) ? "update" : "unknown";

  const sentiment =
    /good|great|positive|happy/.test(text) ? "positive" :
    /bad|poor|negative|sad/.test(text) ? "negative" : "neutral";

  const context = text.match(/for (.+)/)?.[1] || undefined;
  const topics = extractTopics(text);

  const knowledgeGraph = activeKnowledgeGraph(text);

  return {
    entities: {},
    intent: intent as IntentType,
    sentiment,
    context,
    topics,
    knowledgeGraph,
    semanticEntities,
    // Other fields left undefined for compatibility
    semanticConcepts: [],
    conceptConfidence: {},
    semanticSimilarities: [],
    abstractMeaning: "",
    contextualAmbiguity: 0,
    domainSpecificity: 0,
  };
}<|MERGE_RESOLUTION|>--- conflicted
+++ resolved
@@ -166,7 +166,7 @@
     // Get basic NLP analysis
     const basicAnalysis = await nlpProcessor.analyzeTextEnhanced(text);
 
-    // Entities, context, topics, knowledge graph (from main)
+    // Entities, context, topics, knowledge graph
     const semanticEntities: SemanticEntity[] = extractEntities(text).map((e, idx) => ({
       type: 'ProperNoun',
       value: e,
@@ -201,11 +201,7 @@
       abstractMeaning,
       contextualAmbiguity,
       domainSpecificity,
-<<<<<<< HEAD
-      semanticEntities: entities,
-=======
       semanticEntities,
->>>>>>> 173582d8
       context,
       topics,
       knowledgeGraph,
@@ -213,18 +209,6 @@
   }
 
   private extractSemanticConcepts(text: string): string[] {
-<<<<<<< HEAD
-    const tokens = tokenize(text).map(t => t.toLowerCase());
-    const concepts: Set<string> = new Set();
-    tokens.forEach((token) => {
-      if (this.conceptGraph.has(token)) {
-        concepts.add(token);
-      }
-    });
-    this.domainKnowledge.forEach((domainConcepts) => {
-      domainConcepts.forEach(({ concept }) => {
-        if (tokens.includes(concept.toLowerCase())) {
-=======
     const tokens = tokenize(text.toLowerCase());
     const concepts: Set<string> = new Set();
     
@@ -242,87 +226,10 @@
     this.domainKnowledge.forEach((domainConcepts) => {
       domainConcepts.forEach(({ concept }) => {
         if (tokens.some((token) => token.includes(concept) || concept.includes(token))) {
->>>>>>> 173582d8
           concepts.add(concept);
         }
       });
     });
-<<<<<<< HEAD
-    return Array.from(concepts);
-  }
-
-  private calculateConceptConfidence(text: string, concepts: string[]): Record<string, number> {
-    const confidence: Record<string, number> = {};
-    concepts.forEach((concept) => {
-      const occurrences = (text.toLowerCase().match(new RegExp(concept.toLowerCase(), 'g')) || []).length;
-      const relatedConcepts = this.conceptGraph.get(concept.toLowerCase())?.size || 0;
-      confidence[concept] = Math.min((occurrences * 0.5 + relatedConcepts * 0.1) / 2, 1);
-    });
-    return confidence;
-  }
-
-  private findSemanticSimilarities(text: string): SemanticSimilarity[] {
-    const tokens = tokenize(text).map(t => t.toLowerCase());
-    const similarities: SemanticSimilarity[] = [];
-    for (let i = 0; i < tokens.length; i++) {
-      for (let j = i + 1; j < tokens.length; j++) {
-        const word1 = tokens[i];
-        const word2 = tokens[j];
-        if (this.wordEmbeddings.has(word1) && this.wordEmbeddings.has(word2)) {
-          const similarity = this.cosineSimilarity(
-            this.wordEmbeddings.get(word1)!,
-            this.wordEmbeddings.get(word2)!
-          );
-          if (similarity > 0.5) {
-            similarities.push({ word1, word2, similarity });
-          }
-        }
-      }
-    }
-    return similarities;
-  }
-
-  private cosineSimilarity(vec1: number[], vec2: number[]): number {
-    if (vec1.length !== vec2.length) return 0;
-    const dotProduct = vec1.reduce((sum, val, idx) => sum + val * vec2[idx], 0);
-    const mag1 = Math.sqrt(vec1.reduce((sum, val) => sum + val * val, 0));
-    const mag2 = Math.sqrt(vec2.reduce((sum, val) => sum + val * val, 0));
-    return mag1 && mag2 ? dotProduct / (mag1 * mag2) : 0;
-  }
-
-  private generateAbstractMeaning(text: string, concepts: string[]): string {
-    const primaryConcept = concepts[0] || "general";
-    const relatedConcepts = this.conceptGraph.get(primaryConcept.toLowerCase());
-    const meaningContext = relatedConcepts ? Array.from(relatedConcepts).slice(0, 3).join(", ") : "various topics";
-    return `Analysis focusing on ${primaryConcept} with connections to ${meaningContext}`;
-  }
-
-  private calculateContextualAmbiguity(text: string): number {
-    const tokens = tokenize(text);
-    let ambiguityScore = 0;
-    tokens.forEach((token) => {
-      const lowerToken = token.toLowerCase();
-      if (this.conceptGraph.has(lowerToken)) {
-        const connections = this.conceptGraph.get(lowerToken)!.size;
-        ambiguityScore += connections > 5 ? 0.1 : 0;
-      }
-    });
-    return Math.min(ambiguityScore, 1);
-  }
-
-  private calculateDomainSpecificity(concepts: string[]): number {
-    let totalWeight = 0;
-    let matchCount = 0;
-    this.domainKnowledge.forEach((domainConcepts) => {
-      domainConcepts.forEach(({ concept, weight }) => {
-        if (concepts.includes(concept)) {
-          totalWeight += weight;
-          matchCount++;
-        }
-      });
-    });
-    return matchCount > 0 ? totalWeight / matchCount : 0.5;
-=======
 
     return Array.from(concepts);
   }
@@ -409,7 +316,6 @@
     });
 
     return specificityScore;
->>>>>>> 173582d8
   }
 
   private updateConversationMemory(text: string, intent: IntentType, concepts: string[]): void {
@@ -417,63 +323,32 @@
     if (this.conversationMemory.previousInputs.length > 10) {
       this.conversationMemory.previousInputs.shift();
     }
-<<<<<<< HEAD
-=======
-
->>>>>>> 173582d8
+
     concepts.forEach((concept) => {
       if (!this.conversationMemory.contextualConcepts.includes(concept)) {
         this.conversationMemory.contextualConcepts.push(concept);
       }
-<<<<<<< HEAD
-    });
+      this.conversationMemory.userPreferences[concept] =
+        (this.conversationMemory.userPreferences[concept] || 0) + 1;
+    });
+
     if (this.conversationMemory.contextualConcepts.length > 20) {
       this.conversationMemory.contextualConcepts = this.conversationMemory.contextualConcepts.slice(-20);
     }
-=======
-      this.conversationMemory.userPreferences[concept] =
-        (this.conversationMemory.userPreferences[concept] || 0) + 1;
-    });
-
-    if (this.conversationMemory.contextualConcepts.length > 20) {
-      this.conversationMemory.contextualConcepts = this.conversationMemory.contextualConcepts.slice(-20);
-    }
-
->>>>>>> 173582d8
+
     this.conversationMemory.conversationFlow.push({
       input: text,
       intent,
       concepts,
       timestamp: Date.now(),
     });
-<<<<<<< HEAD
-=======
-
->>>>>>> 173582d8
+
     if (this.conversationMemory.conversationFlow.length > 50) {
       this.conversationMemory.conversationFlow.shift();
     }
   }
 
   public resolveAmbiguity(text: string, context: string[] = []): string {
-<<<<<<< HEAD
-    const tokens = tokenize(text);
-    const ambiguousTokens = tokens.filter((token) => {
-      const lowerToken = token.toLowerCase();
-      return this.conceptGraph.has(lowerToken) && this.conceptGraph.get(lowerToken)!.size > 5;
-    });
-    if (ambiguousTokens.length === 0) {
-      return text;
-    }
-    let resolvedText = text;
-    ambiguousTokens.forEach((token) => {
-      const contextualMeaning = context.find((ctx) => ctx.toLowerCase().includes(token.toLowerCase()));
-      if (contextualMeaning) {
-        resolvedText = resolvedText.replace(token, `${token} (${contextualMeaning})`);
-      }
-    });
-    return resolvedText;
-=======
     const tokens = tokenize(text.toLowerCase());
     const ambiguousWords = tokens.filter((t) => ["it", "this", "that", "they"].includes(t));
 
@@ -487,28 +362,11 @@
     });
 
     return resolved;
->>>>>>> 173582d8
   }
 
   public generateContextualSuggestions(input: string): string[] {
     const concepts = this.extractSemanticConcepts(input);
     const suggestions: Set<string> = new Set();
-<<<<<<< HEAD
-    concepts.forEach((concept) => {
-      const related = this.conceptGraph.get(concept.toLowerCase());
-      if (related) {
-        Array.from(related).slice(0, 3).forEach((rel) => suggestions.add(rel));
-      }
-    });
-    this.conversationMemory.contextualConcepts.slice(-5).forEach((concept) => {
-      suggestions.add(concept);
-    });
-    return Array.from(suggestions).slice(0, 10);
-  }
-
-  public getConversationContext(): ConversationMemory {
-    return this.conversationMemory;
-=======
 
     concepts.forEach((concept) => {
       if (this.conceptGraph.has(concept)) {
@@ -532,7 +390,6 @@
 
   public getConversationContext(): ConversationMemory {
     return { ...this.conversationMemory };
->>>>>>> 173582d8
   }
 
   // Utility: Active knowledge graph (from main)
