// RESOLVED CONFLICT: Merged SmartAIRouter (Groq/fallback logic) with engine/task routing utilities

// --- AI Routing Config and SmartAIRouter (feat/v0-import) ---
export interface AIConfig {
  useGroq: boolean;
  fallbackToFree: boolean;
  dailyTokenLimit: number;
  currentUsage: number;
}

class SmartAIRouter {
  private config: AIConfig = {
    useGroq: true,
    fallbackToFree: true,
    dailyTokenLimit: 100000,
    currentUsage: 0,
  };

  async generateResponse(prompt: string): Promise<string> {
    if (this.shouldUseGroq(prompt)) {
      try {
        const response = await this.callGroqAPI(prompt);
        this.trackUsage(response.usage?.total_tokens || 0);
        return response.choices[0]?.message?.content || "";
      } catch (error) {
        console.log("[v0] Groq failed, falling back to free alternative:", error);
        return this.freeAlternativeResponse(prompt);
      }
    }
    return this.freeAlternativeResponse(prompt);
  }

  private shouldUseGroq(prompt: string): boolean {
    const complexity = this.assessComplexity(prompt);
    const withinLimits = this.config.currentUsage < this.config.dailyTokenLimit;
    return this.config.useGroq && complexity > 0.6 && withinLimits;
  }

  private assessComplexity(prompt: string): number {
    const indicators = [
      /code|programming|function|algorithm/i,
      /explain|analyze|compare|evaluate/i,
      /creative|story|poem|essay/i,
      /complex|detailed|comprehensive/i,
    ];
    const matches = indicators.filter((regex) => regex.test(prompt)).length;
    return matches / indicators.length;
  }

  private async callGroqAPI(prompt: string): Promise<{ 
    choices: Array<{ message: { content: string } }>;
    usage?: { total_tokens: number };
  }> {
<<<<<<< HEAD
=======
    const groqApiKey = typeof process !== 'undefined' && process.env ? process.env.GROQ_API_KEY : undefined;
>>>>>>> 173582d8
    const response = await fetch("https://api.groq.com/openai/v1/chat/completions", {
      method: "POST",
      headers: {
        Authorization: `Bearer ${groqApiKey || ''}`,
        "Content-Type": "application/json",
      },
      body: JSON.stringify({
        model: "llama-3.1-8b-instant",
        messages: [{ role: "user", content: prompt }],
        max_tokens: 1000,
        temperature: 0.7,
      }),
    });

    if (!response.ok) {
      throw new Error(`Groq API error: ${response.status}`);
    }

    return response.json();
  }

  private freeAlternativeResponse(prompt: string): string {
    return this.generateRuleBasedResponse(prompt);
  }

  private generateRuleBasedResponse(prompt: string): string {
    const patterns = [
      { pattern: /hello|hi|hey/i, response: "Hello! How can I help you today?" },
      { pattern: /code|programming/i, response: "I can help with coding questions using templates and patterns." },
      { pattern: /explain|what is/i, response: "Let me provide a structured explanation based on common patterns." },
    ];
    for (const { pattern, response } of patterns) {
      if (pattern.test(prompt)) {
        return response;
      }
    }
    return "I understand your request. Let me provide a helpful response using available resources.";
  }

  private trackUsage(tokens: number): void {
    this.config.currentUsage += tokens;
    // Reset daily usage at midnight
    const now = new Date();
    if (now.getHours() === 0 && now.getMinutes() === 0) {
      this.config.currentUsage = 0;
    }
  }
}

export const aiRouter = new SmartAIRouter();

// --- Engine Routing Utilities (main) ---
export type EngineType =
  | 'reasoning'
  | 'nlp'
  | 'semantic'
  | 'memory'
  | 'super'
  | 'voice'
  | 'vision'
  | 'quantum'
  | 'custom';

export interface TaskPayload {
  type: EngineType;
  payload: Record<string, unknown>;
  user?: string;
  priority?: number;
  context?: Record<string, unknown>;
  feedback?: string;
  agentSwarm?: string[];
}

export interface RoutingResult {
  engine: string;
  status: 'queued' | 'executed' | 'failed' | 'swarmed';
  output?: unknown;
  agentFeedback?: string;
  swarmAgents?: string[];
}

type EngineHandler = (task: TaskPayload) => unknown;

const engineRegistry: Record<string, EngineHandler> = {};

export function registerEngine(name: string, handler: EngineHandler): void {
  engineRegistry[name] = handler;
}

export function routeToEngine(task: TaskPayload): RoutingResult {
  let engine = 'unknown-engine';
  switch (task.type) {
    case 'reasoning': engine = 'advanced-reasoning-engine'; break;
    case 'nlp': engine = 'nlp-utils'; break;
    case 'semantic': engine = 'semantic-nlp-engine'; break;
    case 'memory': engine = 'contextual-memory'; break;
    case 'super': engine = 'super-intelligence-engine'; break;
    case 'voice': engine = 'voice-engine'; break;
    case 'vision': engine = 'vision-engine'; break;
    case 'quantum': engine = 'quantum-engine'; break;
    case 'custom': engine = task.payload?.engineName as string ?? 'custom'; break;
  }
  if (engineRegistry[engine]) {
    try {
      const output = engineRegistry[engine](task);
      return { engine, status: 'executed', output, agentFeedback: 'Execution succeeded.' };
    } catch (e) {
      return { engine, status: 'failed', output: e, agentFeedback: 'Execution failed.' };
    }
  }
  return { engine, status: 'queued', output: null, agentFeedback: 'Engine not registered.' };
}

export function getRegisteredEngines(): string[] {
  return Object.keys(engineRegistry);
}<|MERGE_RESOLUTION|>--- conflicted
+++ resolved
@@ -51,10 +51,7 @@
     choices: Array<{ message: { content: string } }>;
     usage?: { total_tokens: number };
   }> {
-<<<<<<< HEAD
-=======
     const groqApiKey = typeof process !== 'undefined' && process.env ? process.env.GROQ_API_KEY : undefined;
->>>>>>> 173582d8
     const response = await fetch("https://api.groq.com/openai/v1/chat/completions", {
       method: "POST",
       headers: {
