--- conflicted
+++ resolved
@@ -38,11 +38,9 @@
   }
 
   process(request: SuperIntelligenceRequest): SuperIntelligenceResponse {
-<<<<<<< HEAD
-    this.memory.set('last', request.text, request.user, undefined, undefined, "initialized");
-=======
+
     this.memory.set('last', request.text, request.user, undefined, undefined, undefined);
->>>>>>> ee70bbaa
+
 
     const semantics = analyzeSemantics(request.text);
     if (semantics.intent !== 'unknown') {
