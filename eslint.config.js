--- conflicted
+++ resolved
@@ -5,11 +5,7 @@
 import globals from 'globals';
 
 export default [
-<<<<<<< HEAD
-  // Global ignores
-=======
   // Global ignores for problematic directories
->>>>>>> b1052e70
   {
     ignores: [
       '**/node_modules/**',
@@ -31,25 +27,15 @@
       'packages/si-core/dist/**',
       'imports/v0-20250927-003305/**',
       '_ops/snapshot/**',
-<<<<<<< HEAD
-=======
-      'proxy/**',
->>>>>>> b1052e70
       'packages/frontend/legacy/**',
       '**/*.d.ts',
       '**/*.min.js',
       '**/*.min.css',
-<<<<<<< HEAD
-    ]
-  },
-  
-=======
       '**/*.config.js',
       '**/*.config.ts',
     ]
   },
 
->>>>>>> b1052e70
   // TypeScript files in packages and src
   {
     files: ['packages/**/*.{ts,tsx}', 'src/**/*.{ts,tsx}'],
@@ -78,11 +64,7 @@
     },
     rules: {
       ...tseslint.configs.recommended.rules,
-<<<<<<< HEAD
-=======
-      
       // TypeScript rules
->>>>>>> b1052e70
       '@typescript-eslint/no-explicit-any': 'warn',
       '@typescript-eslint/no-unused-vars': [
         'error',
@@ -108,11 +90,7 @@
     },
   },
 
-<<<<<<< HEAD
-  // JavaScript files
-=======
   // JavaScript files - no type checking
->>>>>>> b1052e70
   {
     files: ['**/*.{js,jsx}'],
     languageOptions: {
